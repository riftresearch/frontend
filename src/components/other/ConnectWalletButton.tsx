import React, { useState, useEffect } from "react";
import { Button, Flex } from "@chakra-ui/react";
import { useAccount, useChains, useSignMessage } from "wagmi";
import { SiweMessage } from "siwe";
import { useStore } from "@/utils/store";
import { FONT_FAMILIES } from "@/utils/font";
import { colors } from "@/utils/colors";
import { reownModal } from "@/utils/wallet";
import { NetworkIcon } from "@/components/other/NetworkIcon";
import { formatUnits } from "viem";
import ETHEREUM_ADDRESS_METADATA from "@/utils/tokenData/1/address_to_metadata.json";
import BASE_ADDRESS_METADATA from "@/utils/tokenData/8453/address_to_metadata.json";
import type { TokenData, TokenBalance, TokenPrice } from "@/utils/types";
import { preloadImages } from "@/utils/imagePreload";
import { FALLBACK_TOKEN_ICON, ETH_ICON } from "@/utils/constants";
import useWindowSize from "@/hooks/useWindowSize";
import { fetchTokenPrices as fetchDefiLlamaPrices } from "@/utils/defiLlamaClient";

const getCustomChainName = (chainId: number): string => {
  if (chainId === 1337) return "Rift Devnet";
  return `Chain ${chainId}`;
};

export const ConnectWalletButton: React.FC = () => {
  const { address, isConnected } = useAccount();
  const { signMessageAsync } = useSignMessage();
  const {
    selectedInputToken,
    setSelectedInputToken,
    evmConnectWalletChainId: chainId,
    setUserTokensForChain,
    setSearchResults,
  } = useStore();
  const chains = useChains();
  const { isMobile } = useWindowSize();

  // Get chain-specific colors
  const isEthereum = chainId === 1;
  const chainColors = isEthereum
    ? { background: colors.purpleBackground, border: colors.assetTag.eth.border }
    : { background: colors.assetTag.cbbtc.background, border: colors.assetTag.cbbtc.border };
  const chainHoverColor = isEthereum ? "rgba(46, 64, 183, 0.65)" : "rgba(9, 36, 97, 0.65)";

  // Fetch user tokens and populate global store when connected or chain changes
  useEffect(() => {
    const fetchWalletTokens = async (
      walletAddress: string,
      cid: number
    ): Promise<TokenBalance[]> => {
      try {
        console.log(
          "[Balance Check] Fetching token balance for address:",
          walletAddress,
          "chainId:",
          cid
        );

        const allTokens: TokenBalance[] = [];
        let page = 1;
        let hasMorePages = true;

        // Fetch all pages of tokens
        while (hasMorePages) {
          const response = await fetch(
            `/api/token-balance?wallet=${walletAddress}&chainId=${cid}&page=${page}`,
            { method: "GET" }
          );
          const data = await response.json();

          if (data.result?.result && Array.isArray(data.result.result)) {
            const tokens = data.result.result as TokenBalance[];
            allTokens.push(...tokens);

            console.log(
              `[Balance Check] Fetched page ${page}: ${tokens.length} tokens (total: ${allTokens.length})`
            );

            // Check if there are more pages

            hasMorePages = tokens.length >= 50;
            page++;
          } else {
            hasMorePages = false;
          }
        }

        console.log("[Balance Check] Total tokens fetched:", allTokens.length);
        console.log("[Balance Check] All tokens:", allTokens);
        return allTokens;
      } catch (e) {
        console.error("Failed to fetch wallet tokens:", e);
        return [];
      }
    };

    const fetchTokenPrices = async (
      addresses: string[],
      chain: "ethereum" | "base"
    ): Promise<Record<string, TokenPrice & { decimals?: number }>> => {
      try {
        // Batch addresses into chunks of 30 to avoid URL length limits and API rate limits
        const BATCH_SIZE = 30;
        const batches: string[][] = [];

        for (let i = 0; i < addresses.length; i += BATCH_SIZE) {
          batches.push(addresses.slice(i, i + BATCH_SIZE));
        }

        console.log(
          `[Price Check] Fetching prices for ${addresses.length} tokens in ${batches.length} batches`
        );

        // Fetch all batches in parallel
        const batchPromises = batches.map(async (batch, index) => {
<<<<<<< HEAD
          const addrParam = batch.join(",");
=======
>>>>>>> b99c8023
          console.log(
            `[Price Check] Fetching batch ${index + 1}/${batches.length} (${batch.length} tokens)`
          );

<<<<<<< HEAD
          const response = await fetch(`/api/token-price?chain=${chain}&addresses=${addrParam}`, {
            method: "GET",
          });

          if (!response.ok) {
            console.error(`Failed to fetch prices for batch ${index + 1}:`, response.status);
            return {};
          }

          const data = await response.json();
          return data.coins || {};
=======
          try {
            const data = await fetchDefiLlamaPrices(chain, batch);
            return data.coins || {};
          } catch (error) {
            console.error(`Failed to fetch prices for batch ${index + 1}:`, error);
            return {};
          }
>>>>>>> b99c8023
        });

        // Wait for all batches to complete
        const batchResults = await Promise.all(batchPromises);

        // Merge all batch results into a single prices object
        const prices: Record<string, TokenPrice & { decimals?: number }> = {};
        for (const batchData of batchResults) {
          for (const [key, coinData] of Object.entries<any>(batchData)) {
            const address = key.split(":")[1]?.toLowerCase();
            if (address) {
              prices[address] = coinData as TokenPrice & { decimals?: number };
            }
          }
        }

        console.log(
          `[Price Check] Successfully fetched prices for ${Object.keys(prices).length} tokens`
        );
        return prices;
      } catch (e) {
        console.error("Failed to fetch token prices:", e);
        return {};
      }
    };

    const fetchUserEth = async (walletAddress: string, cid: number): Promise<TokenData | null> => {
      try {
        console.log(
          "[Balance Check] Fetching ETH balance for address:",
          walletAddress,
          "chainId:",
          cid
        );
        const response = await fetch(`/api/eth-balance?wallet=${walletAddress}&chainId=${cid}`, {
          method: "GET",
        });
        const data = await response.json();

        if (data.error) {
          console.error("Failed to fetch ETH balance:", data.error);
          return null;
        }

        const balanceEth = Number(formatUnits(BigInt(data.balance), 18));
        const ethPrice = data.price;
        const usdValue = balanceEth * ethPrice;

        // Only include ETH if it has meaningful value (> $1)
        if (usdValue <= 1) {
          return null;
        }

        const ethTokenData: TokenData = {
          name: "Ethereum",
          ticker: "ETH",
          address: "0x0000000000000000000000000000000000000000", // ETH native token address
          balance: balanceEth.toString(),
          usdValue: `$${usdValue.toFixed(2)}`,
          icon: ETH_ICON,
          decimals: 18,
        };

        return ethTokenData;
      } catch (e) {
        console.error("Failed to fetch ETH balance:", e);
        return null;
      }
    };

    const loadAndStore = async () => {
      if (!isConnected || !address || !chainId) return;
      const chainName: "ethereum" | "base" = chainId === 8453 ? "base" : "ethereum";
      const metadata = chainId === 8453 ? BASE_ADDRESS_METADATA : ETHEREUM_ADDRESS_METADATA;

      // Fetch both ERC20 tokens and ETH balance in parallel
      const [walletTokens, ethToken] = await Promise.all([
        fetchWalletTokens(address, chainId),
        fetchUserEth(address, chainId),
      ]);

      // console.log("walletTokens", walletTokens);
      // If no tokens and no ETH, set empty array
      if (walletTokens.length === 0 && !ethToken) {
        setUserTokensForChain(chainId, []);
        return;
      }

      const filteredWalletTokens = walletTokens.filter((t) => t.name && t.symbol && t.address);
      const addresses = filteredWalletTokens.map((t) => t.address.toLowerCase());
      const prices = await fetchTokenPrices(addresses, chainName);
      // console.log("[Prices] fetched token prices", prices);

      const results: TokenData[] = await Promise.all(
        filteredWalletTokens.map(async (t) => {
          const address = t.address.toLowerCase();
          const priceData = prices[address];
          const decimals = priceData?.decimals ?? t.decimals ?? 18;
          let balanceStr = "0";
          try {
            balanceStr = formatUnits(BigInt(t.totalBalance), decimals);
          } catch {
            // fallback: use as-is string if BigInt fails
            balanceStr = "0";
          }

          const price = priceData?.price ?? 0;
          const usd = Number(balanceStr) * Number(price);

          // If USD value is less than 1, return null to filter out later
          if (usd < 1) {
            return null;
          }

          let tokenData = (metadata as any)[address];

          if (!tokenData) {
            // fetch metadata from our API (which returns { data: TokenMetadata[], count: number })
            const response = await fetch(
              `/api/token-metadata?network=${chainName}&addresses=${address}`,
              { method: "GET" }
            );
            const apiResult = await response.json();
            // Since we're only querying one address, extract the first element from the data array
            tokenData = apiResult.data && apiResult.data.length > 0 ? apiResult.data[0] : {};
            // console.log("fetched metadata from API", tokenData);
          }

          const built = {
            name: tokenData.name,
            ticker: tokenData.ticker,
            address: t.address,
            balance: balanceStr,
            usdValue: `$${usd.toFixed(2)}`,
            icon: tokenData.icon || FALLBACK_TOKEN_ICON,
            decimals: tokenData.decimals || decimals,
          } as TokenData;
          // console.log("[UserToken] built asset entry", built);
          return built;
        })
      ).then((results) => results.filter((item): item is TokenData => item !== null));

      // Add ETH token to results if it exists
      if (ethToken) {
        results.push(ethToken);
      }

      // Filter tokens with USD value above $1 and sort by highest USD value first
      const sorted = results.sort((a, b) => {
        const usdValueA = parseFloat(a.usdValue.replace("$", ""));
        const usdValueB = parseFloat(b.usdValue.replace("$", ""));
        return usdValueB - usdValueA; // Sort descending (highest first)
      });

      // Preload token icons to reduce white flash on first render
      preloadImages(sorted.map((t) => t.icon));
      // console.log("[UserTokens] final array for chain", {
      //   chainId,
      //   count: sorted.length,
      //   results: sorted,
      // });
      setUserTokensForChain(chainId, sorted);
      // Also populate global search results so the modal shows wallet tokens instantly
      setSearchResults(sorted);
      if (
        selectedInputToken?.ticker === "ETH" &&
        selectedInputToken.balance !== ethToken?.balance &&
        ethToken
      ) {
        setSelectedInputToken(ethToken);
      }
    };

    loadAndStore();
  }, [
    isConnected,
    address,
    chainId,
    setUserTokensForChain,
    selectedInputToken,
    setSelectedInputToken,
    setSearchResults,
  ]);

  // Format the user's address for display
  const displayAddress = address ? `${address.slice(0, 6)}...${address.slice(-4)}` : "";

  // signInWithEthereum is defined above for helper access

  // Handler for opening the Reown AppKit modal
  const handleOpen = async (): Promise<void> => {
    await reownModal.open();
  };

  // Function to open the account modal
  const openAccountModal = async (): Promise<void> => {
    await reownModal.open({
      view: "Account",
    });
  };

  // Function to open the chain modal
  const openChainModal = async (): Promise<void> => {
    await reownModal.open({
      view: "Networks",
    });
  };

  // Get the chain name from wagmi if available, otherwise use custom name
  const getChainName = (): string => {
    const currentChain = chains.find((chain) => chain.id === chainId);
    return currentChain?.name || getCustomChainName(chainId);
  };

  return (
    <div>
      {!isConnected ? (
        <Button
          onClick={handleOpen}
          cursor={"pointer"}
          color={colors.offWhite}
          _active={{ bg: colors.swapBgColor }}
          _hover={{ bg: colors.swapHoverColor }}
          borderRadius="30px"
          border={`2px solid ${colors.swapBorderColor}`}
          fontFamily={FONT_FAMILIES.NOSTROMO}
          type="button"
          fontSize={isMobile ? "14px" : "17px"}
          letterSpacing="-1px"
          paddingX={isMobile ? "20px" : "28px"}
          h={isMobile ? "36px" : "42px"}
          paddingY={"10px"}
          bg={colors.swapBgColor}
          boxShadow="0px 0px 5px 3px rgba(18,18,18,1)"
        >
          Connect Wallet
        </Button>
      ) : (
        <div style={{ display: "flex", gap: 8 }}>
          <Button
            onClick={openChainModal}
            type="button"
            _hover={{ bg: colors.swapHoverColor }}
            _active={{ bg: colors.swapBgColor }}
            bg={colors.swapBgColor}
            borderRadius="30px"
            fontFamily={"aux"}
            fontSize={isMobile ? "14px" : "17px"}
            paddingLeft={isMobile ? "10px" : "16px"}
            paddingRight={isMobile ? "10px" : "22px"}
            pt={isMobile ? "0px" : "2px"}
            color={colors.offWhite}
            letterSpacing="-1px"
            h={isMobile ? "36px" : "42px"}
            border={`2px solid ${colors.swapBorderColor}`}
            style={{ display: "flex", alignItems: "center" }}
          >
            <Flex alignItems="center" gap="8px">
              <NetworkIcon />
              {!isMobile && getChainName()}
            </Flex>
          </Button>
          <Button
            onClick={openAccountModal}
            type="button"
            _hover={{ bg: colors.swapHoverColor }}
            _active={{ bg: colors.swapBgColor }}
            bg={colors.swapBgColor}
            borderRadius="30px"
            fontFamily="aux"
            fontSize={isMobile ? "14px" : "17px"}
            letterSpacing="-1px"
            pt={isMobile ? "0px" : "2px"}
            px={isMobile ? "10px" : "18px"}
            color={colors.offWhite}
            h={isMobile ? "36px" : "42px"}
            border={`2px solid ${colors.swapBorderColor}`}
          >
            {displayAddress}
          </Button>
        </div>
      )}
    </div>
  );
};<|MERGE_RESOLUTION|>--- conflicted
+++ resolved
@@ -112,27 +112,10 @@
 
         // Fetch all batches in parallel
         const batchPromises = batches.map(async (batch, index) => {
-<<<<<<< HEAD
-          const addrParam = batch.join(",");
-=======
->>>>>>> b99c8023
           console.log(
             `[Price Check] Fetching batch ${index + 1}/${batches.length} (${batch.length} tokens)`
           );
 
-<<<<<<< HEAD
-          const response = await fetch(`/api/token-price?chain=${chain}&addresses=${addrParam}`, {
-            method: "GET",
-          });
-
-          if (!response.ok) {
-            console.error(`Failed to fetch prices for batch ${index + 1}:`, response.status);
-            return {};
-          }
-
-          const data = await response.json();
-          return data.coins || {};
-=======
           try {
             const data = await fetchDefiLlamaPrices(chain, batch);
             return data.coins || {};
@@ -140,7 +123,6 @@
             console.error(`Failed to fetch prices for batch ${index + 1}:`, error);
             return {};
           }
->>>>>>> b99c8023
         });
 
         // Wait for all batches to complete
