import {
  Flex,
  Text,
  Input,
  Spacer,
  Box,
  Tooltip as ChakraTooltip,
  Portal,
  Spinner,
} from "@chakra-ui/react";
import { useState, useEffect, ChangeEvent } from "react";
import { useRouter } from "next/router";
import { useAccount } from "wagmi";
import { colors } from "@/utils/colors";
import {
  BITCOIN_DECIMALS,
  GLOBAL_CONFIG,
  opaqueBackgroundColor,
  otcClient,
  rfqClient,
} from "@/utils/constants";
import TokenButton from "@/components/other/TokenButton";
import WebAssetTag from "@/components/other/WebAssetTag";
import { InfoSVG } from "../other/SVGs";
import {
  convertToBitcoinLockingScript,
  validateBitcoinPayoutAddress,
  validateBitcoinPayoutAddressWithNetwork,
} from "@/utils/bitcoinUtils";
import { FONT_FAMILIES } from "@/utils/font";
import BitcoinAddressValidation from "../other/BitcoinAddressValidation";
import { useStore } from "@/utils/store";
import { toastInfo } from "@/utils/toast";
import useWindowSize from "@/hooks/useWindowSize";
<<<<<<< HEAD
import { Asset } from "@/utils/types";
=======
import { TokenStyle, ValidAsset } from "@/utils/types";
import { Hex } from "bitcoinjs-lib/src/types";
>>>>>>> 3e822b9e
import { reownModal } from "@/utils/wallet";
import { Address, parseUnits } from "viem";
import { Quote } from "@/utils/backendTypes";
import { CreateSwapResponse } from "@/utils/otcClient";

export const SwapWidget = () => {
  const { isMobile } = useWindowSize();
  const { isConnected: isWalletConnected } = useAccount();
  const router = useRouter();
  const [rawInputAmount, setRawInputAmount] = useState("");
  const [inputTokenAmount, setInputTokenAmount] = useState<bigint>(0n);
  const [outputAmount, setOutputAmount] = useState("");
  const [loading, setLoading] = useState(false);
  const [payoutAddress, setPayoutAddress] = useState("");
  const [addressValidation, setAddressValidation] = useState<{
    isValid: boolean;
    networkMismatch?: boolean;
    detectedNetwork?: string;
  }>({ isValid: false });
  const [refundAddress, setRefundAddress] = useState("");
  const [refundAddressValidation, setRefundAddressValidation] = useState<{
    isValid: boolean;
    networkMismatch?: boolean;
    detectedNetwork?: string;
  }>({ isValid: false });
  const [lastEditedField, setLastEditedField] = useState<"input" | "output">(
    "input"
  );
  const [isReversed, setIsReversed] = useState(false);
  const [hasStartedTyping, setHasStartedTyping] = useState(false);

  const [quote, setQuote] = useState<Quote | null>(null);
  const [swapResponse, setSwapResponse] = useState<CreateSwapResponse | null>(
    null
  );

  // const {
  //   data: availableBitcoinLiquidity,
  //   isLoading: isLoadingAvailableBitcoinLiquidity,
  // } = useAvailableBitcoinLiquidity();
  const [canClickButton, setCanClickButton] = useState(false);
  const [isButtonLoading, setIsButtonLoading] = useState(false);

  // Define the assets based on swap direction
  const cbBTCAsset = GLOBAL_CONFIG.underlyingSwappingAssets[1];
  const btcAsset = GLOBAL_CONFIG.underlyingSwappingAssets[0];

  const currentInputAsset = isReversed ? btcAsset : cbBTCAsset;
  const currentOutputAsset = isReversed ? cbBTCAsset : btcAsset;

  // For WebAssetTag, we need to pass the right string identifiers
  const inputAssetIdentifier = isReversed ? "BTC" : "CoinbaseBTC";
  const outputAssetIdentifier = isReversed ? "CoinbaseBTC" : "BTC";

  const handleSwapReverse = () => {
    setIsReversed(!isReversed);
    // Clear amounts and addresses when switching
    setRawInputAmount("");
    setOutputAmount("");
    setPayoutAddress("");
    setAddressValidation({ isValid: false });
    setRefundAddress("");
    setRefundAddressValidation({ isValid: false });
  };

  const convertInputAmountToFullDecimals = (): bigint | undefined => {
    try {
      return parseUnits(rawInputAmount, currentInputAsset.currency.decimals);
    } catch (error) {
      console.error("Error converting input amount to full decimals:", error);
      return undefined;
    }
  };

  // Styling constants
  const actualBorderColor = "#323232";
  const borderColor = `2px solid ${actualBorderColor}`;

  useEffect(() => {
    // Reset values on mount
    setRawInputAmount("");
    setOutputAmount("");
    setPayoutAddress("");
    setRefundAddress("");
  }, []);

  // Validate payout address whenever it changes (Bitcoin or Ethereum based on swap direction)
  useEffect(() => {
    if (payoutAddress) {
      if (isReversed) {
        // For BTC -> cbBTC swaps, validate Ethereum address for payout
        const ethAddressRegex = /^0x[a-fA-F0-9]{40}$/;
        setAddressValidation({
          isValid: ethAddressRegex.test(payoutAddress),
        });
      } else {
        // For cbBTC -> BTC swaps, validate Bitcoin address for payout
        const validation = validateBitcoinPayoutAddressWithNetwork(
          payoutAddress,
          "mainnet"
        );
        setAddressValidation(validation);
      }
    } else {
      setAddressValidation({ isValid: false });
    }
  }, [payoutAddress, btcAsset.currency.chain, isReversed]);

  // Validate refund address whenever it changes (opposite of payout address validation)
  useEffect(() => {
    if (refundAddress) {
      if (!isReversed) {
        // For cbBTC -> BTC swaps, validate Ethereum address for refund (cbBTC)
        const ethAddressRegex = /^0x[a-fA-F0-9]{40}$/;
        setRefundAddressValidation({
          isValid: ethAddressRegex.test(refundAddress),
        });
      } else {
        // For BTC -> cbBTC swaps, validate Bitcoin address for refund (BTC)
        const validation = validateBitcoinPayoutAddressWithNetwork(
          refundAddress,
          "mainnet"
        );
        setRefundAddressValidation(validation);
      }
    } else {
      setRefundAddressValidation({ isValid: false });
    }
  }, [refundAddress, btcAsset.currency.chain, isReversed]);

  // Exchange rate: 1 cbBTC = 0.999 BTC (0.1% fee)
  const EXCHANGE_RATE = 0.999; // TODO: make this based on real RFQ quote rate

  const sendRFQRequest = async (from_amount: bigint) => {
    const currentTime = new Date().getTime();
    const quote = await rfqClient.requestQuotes({
      from: {
        chain: currentInputAsset.currency.chain,
        token: currentInputAsset.currency.token,
        amount: from_amount.toString(),
        decimals: currentInputAsset.currency.decimals,
      },
      to: {
        chain: currentOutputAsset.currency.chain,
        token: currentOutputAsset.currency.token,
        amount: "0",
        decimals: currentOutputAsset.currency.decimals,
      },
    });
    const timeTaken = new Date().getTime() - currentTime;

    console.log("got quote from RFQ", quote, "in", timeTaken, "ms");
    setQuote(quote.quote);
  };

  const sendOTCRequest = async (
    quote: Quote,
    user_destination_address: string,
    user_refund_address: string
  ) => {
    const currentTime = new Date().getTime();
    const swap = await otcClient.createSwap({
      quote,
      user_destination_address,
      user_refund_address,
    });
    const timeTaken = new Date().getTime() - currentTime;

    console.log("got swap from OTC", swap, "in", timeTaken, "ms");
    if (swap) {
      setSwapResponse(swap);
    }
  };

  const handleInputChange = (e: ChangeEvent<HTMLInputElement>) => {
    const value = e.target.value;

    // Allow empty string, numbers, and decimal point
    if (value === "" || /^\d*\.?\d*$/.test(value)) {
      setRawInputAmount(value);
      setLastEditedField("input");
      setHasStartedTyping(true);

      let from_amount = convertInputAmountToFullDecimals();
      if (from_amount && from_amount > 0n) {
        // call RFQ
        sendRFQRequest(from_amount);
      }

      // Calculate output amount based on input, also set the input token amount
      if (value && !isNaN(parseFloat(value)) && parseFloat(value) > 0) {
        setOutputAmount((parseFloat(value) * EXCHANGE_RATE).toFixed(8));
      } else {
        setOutputAmount("");
      }
    }
  };

  const handleOutputChange = (e: ChangeEvent<HTMLInputElement>) => {
    const value = e.target.value;

    // Allow empty string, numbers, and decimal point
    if (value === "" || /^\d*\.?\d*$/.test(value)) {
      setOutputAmount(value);
      setLastEditedField("output");
      setHasStartedTyping(true);

      // Calculate input amount based on output (reverse calculation)
      if (value && !isNaN(parseFloat(value)) && parseFloat(value) > 0) {
        setRawInputAmount((parseFloat(value) / EXCHANGE_RATE).toFixed(8));
      } else {
        setRawInputAmount("");
      }
    }
  };

  const handleSwap = async () => {
    if (!isWalletConnected) {
      // Open wallet connection modal instead of showing toast
      await reownModal.open();
      return;
    }

    if (isMobile) {
      toastInfo({
        title: "Hop on your laptop",
        description:
          "This app is too cool for small screens, mobile coming soon!",
      });
      return;
    }

    if (!rawInputAmount || !outputAmount) {
      toastInfo({
        title: "Enter amounts",
        description: "Please enter an amount to swap",
      });
      return;
    }

    if (!payoutAddress || !addressValidation.isValid) {
      let description = isReversed
        ? "Please enter a valid Ethereum address"
        : "Please enter a valid Bitcoin payout address";
      if (!isReversed && addressValidation.networkMismatch) {
        description = `Wrong network: expected ${btcAsset.currency.chain} but detected ${addressValidation.detectedNetwork}`;
      }
      toastInfo({
        title: isReversed
          ? "Invalid Ethereum address"
          : "Invalid Bitcoin address",
        description,
      });
      return;
    }

    if (!refundAddress || !refundAddressValidation.isValid) {
      let description = isReversed
        ? "Please enter a valid Bitcoin refund address"
        : "Please enter a valid Ethereum refund address";
      if (isReversed && refundAddressValidation.networkMismatch) {
        description = `Wrong network: expected ${btcAsset.currency.chain} but detected ${refundAddressValidation.detectedNetwork}`;
      }
      toastInfo({
        title: isReversed
          ? "Invalid Bitcoin refund address"
          : "Invalid Ethereum refund address",
        description,
      });
      return;
    }

    if (
      !isReversed &&
      currentInputAsset.style.symbol.toLowerCase() !== "cbbtc"
    ) {
      toastInfo({
        title: "Not supported",
        description: "[TODO: Add support for other tokens]",
      });
      return;
    }

    const estimatedOutputAmountInSatoshis = BigInt(
      Math.round(parseFloat(outputAmount) * 10 ** BITCOIN_DECIMALS)
    );

    const inputAmountInSatoshis = convertInputAmountToFullDecimals();

    console.log("inputAmountInSatoshis", inputAmountInSatoshis);
    if (quote && inputAmountInSatoshis) {
      console.log("sending swap request");
      sendOTCRequest(quote, payoutAddress, refundAddress);
    }
  };

  const canSwap =
    rawInputAmount &&
    outputAmount &&
    parseFloat(rawInputAmount) > 0 &&
    parseFloat(outputAmount) > 0 &&
    payoutAddress &&
    addressValidation.isValid &&
    refundAddress &&
    refundAddressValidation.isValid;

  return (
    <Flex
      direction="column"
      align="center"
      py={isMobile ? "20px" : "27px"}
      w={isMobile ? "100%" : "630px"}
      borderRadius="30px"
      {...opaqueBackgroundColor}
      borderBottom={borderColor}
      borderLeft={borderColor}
      borderTop={borderColor}
      borderRight={borderColor}
    >
      <Flex w="91.5%" direction="column">
        {/* Input Asset Section */}
        <Flex w="100%" flexDir="column" position="relative">
          <Flex
            px="10px"
            bg={
              currentInputAsset?.style?.dark_bg_color ||
              "rgba(37, 82, 131, 0.66)"
            }
            w="100%"
            h="121px"
            border="2px solid"
            borderColor={currentInputAsset?.style?.bg_color || "#255283"}
            borderRadius="16px"
          >
            <Flex direction="column" py="12px" px="8px">
              <Text
                color={!rawInputAmount ? colors.offWhite : colors.textGray}
                fontSize="14px"
                letterSpacing="-1px"
                fontWeight="normal"
                fontFamily="Aux"
                userSelect="none"
              >
                You Send
              </Text>

              <Input
                value={rawInputAmount}
                onChange={handleInputChange}
                fontFamily="Aux"
                border="none"
                bg="transparent"
                outline="none"
                mt="6px"
                mr="-150px"
                ml="-5px"
                p="0px"
                letterSpacing="-6px"
                color={colors.offWhite}
                _active={{ border: "none", boxShadow: "none", outline: "none" }}
                _focus={{ border: "none", boxShadow: "none", outline: "none" }}
                _selected={{
                  border: "none",
                  boxShadow: "none",
                  outline: "none",
                }}
                fontSize="46px"
                placeholder="0.0"
                _placeholder={{
                  color:
                    currentInputAsset?.style?.light_text_color || "#4A90E2",
                }}
              />

              <Text
                color={!rawInputAmount ? colors.offWhite : colors.textGray}
                fontSize="14px"
                mt="6px"
                ml="1px"
                letterSpacing="-1px"
                fontWeight="normal"
                fontFamily="Aux"
              >
                {(0).toLocaleString("en-US", {
                  style: "currency",
                  currency: "USD",
                })}
              </Text>
            </Flex>

            <Spacer />
            <Flex mr="8px">
              <WebAssetTag
                cursor="pointer"
                asset={inputAssetIdentifier}
                // onDropDown={() => {
                //   toastInfo({
                //     title: "Token selection coming soon!",
                //     description: "Currently defaulted to Coinbase BTC",
                //   });
                // }}
              />
            </Flex>
          </Flex>

          {/* Swap Arrow */}
          <Flex
            zIndex="overlay"
            w="36px"
            h="36px"
            borderRadius="20%"
            alignSelf="center"
            align="center"
            justify="center"
            cursor="pointer"
            _hover={{ bg: "#333" }}
            onClick={handleSwapReverse}
            bg="#161616"
            border="2px solid #323232"
            mt="-16px"
            mb="-20px"
            position="relative"
          >
            <svg
              xmlns="http://www.w3.org/2000/svg"
              width="22px"
              height="22px"
              viewBox="0 0 20 20"
            >
              <path
                fill="#909090"
                fillRule="evenodd"
                d="M2.24 6.8a.75.75 0 0 0 1.06-.04l1.95-2.1v8.59a.75.75 0 0 0 1.5 0V4.66l1.95 2.1a.75.75 0 1 0 1.1-1.02l-3.25-3.5a.75.75 0 0 0-1.1 0L2.2 5.74a.75.75 0 0 0 .04 1.06m8 6.4a.75.75 0 0 0-.04 1.06l3.25 3.5a.75.75 0 0 0 1.1 0l3.25-3.5a.75.75 0 1 0-1.1-1.02l-1.95 2.1V6.75a.75.75 0 0 0-1.5 0v8.59l-1.95-2.1a.75.75 0 0 0-1.06-.04"
                clipRule="evenodd"
              />
            </svg>
          </Flex>

          {/* Output Asset Section */}
          <Flex
            mt="5px"
            px="10px"
            bg={
              currentOutputAsset?.style?.dark_bg_color ||
              "rgba(46, 29, 14, 0.66)"
            }
            w="100%"
            h="121px"
            border="2px solid"
            borderColor={currentOutputAsset?.style?.bg_color || "#78491F"}
            borderRadius="16px"
          >
            <Flex direction="column" py="12px" px="8px">
              <Text
                color={!outputAmount ? colors.offWhite : colors.textGray}
                fontSize="14px"
                letterSpacing="-1px"
                fontWeight="normal"
                fontFamily="Aux"
                userSelect="none"
              >
                You Receive
              </Text>

              <Input
                value={outputAmount}
                onChange={handleOutputChange}
                fontFamily="Aux"
                border="none"
                bg="transparent"
                outline="none"
                mt="6px"
                mr="-150px"
                ml="-5px"
                p="0px"
                letterSpacing="-6px"
                color={colors.offWhite}
                _active={{ border: "none", boxShadow: "none", outline: "none" }}
                _focus={{ border: "none", boxShadow: "none", outline: "none" }}
                _selected={{
                  border: "none",
                  boxShadow: "none",
                  outline: "none",
                }}
                fontSize="46px"
                placeholder="0.0"
                _placeholder={{
                  color:
                    currentOutputAsset?.style?.light_text_color || "#805530",
                }}
              />

              <Text
                color={!outputAmount ? colors.offWhite : colors.textGray}
                fontSize="14px"
                mt="6px"
                ml="1px"
                letterSpacing="-1px"
                fontWeight="normal"
                fontFamily="Aux"
              >
                {(0).toLocaleString("en-US", {
                  style: "currency",
                  currency: "USD",
                })}
              </Text>
            </Flex>

            <Spacer />
            <Flex mr="8px">
              <WebAssetTag cursor="default" asset={outputAssetIdentifier} />
            </Flex>
          </Flex>

          {/* Exchange Rate */}
          <Flex mt="12px">
            <Text
              color={colors.textGray}
              fontSize="14px"
              ml="3px"
              letterSpacing="-1.5px"
              fontWeight="normal"
              fontFamily="Aux"
            >
              {lastEditedField === "input"
                ? `1 ${currentInputAsset?.style?.symbol} = ${EXCHANGE_RATE.toFixed(3)} ${currentOutputAsset?.style?.symbol}`
                : `1 ${currentOutputAsset?.style?.symbol} = ${(1 / EXCHANGE_RATE).toFixed(6)} ${currentInputAsset?.style?.symbol}`}
            </Text>
            <Spacer />
            <Flex
              color={colors.textGray}
              fontSize="13px"
              mr="3px"
              letterSpacing="-1.5px"
              fontWeight="normal"
              fontFamily="Aux"
            >
              <ChakraTooltip.Root>
                <ChakraTooltip.Trigger asChild>
                  <Flex pr="3px" mt="-2px" cursor="pointer" userSelect="none">
                    <Text
                      color={colors.textGray}
                      fontSize="14px"
                      mr="8px"
                      mt="1px"
                      letterSpacing="-1.5px"
                      fontWeight="normal"
                      fontFamily="Aux"
                    >
                      Includes Fees
                    </Text>
                    <Flex mt="0px" mr="2px">
                      <InfoSVG width="14px" />
                    </Flex>
                  </Flex>
                </ChakraTooltip.Trigger>
                <Portal>
                  <ChakraTooltip.Positioner>
                    <ChakraTooltip.Content
                      fontFamily="Aux"
                      letterSpacing="-0.5px"
                      color={colors.offWhite}
                      bg="#121212"
                      fontSize="12px"
                    >
                      Exchange rate includes protocol fees. No additional fees.
                    </ChakraTooltip.Content>
                  </ChakraTooltip.Positioner>
                </Portal>
              </ChakraTooltip.Root>
            </Flex>
          </Flex>

          {/* Refund Address - Animated (appears first) */}
          <Flex
            direction="column"
            w="100%"
            opacity={hasStartedTyping ? 1 : 0}
            transform={
              hasStartedTyping ? "translateY(0px)" : "translateY(30px)"
            }
            transition="all 0.8s cubic-bezier(0.16, 1, 0.3, 1)"
            transitionDelay={hasStartedTyping ? "0.1s" : "0s"}
            pointerEvents={hasStartedTyping ? "auto" : "none"}
            mb="-10px"
            overflow="hidden"
            maxHeight={hasStartedTyping ? "200px" : "0px"}
          >
            {/* Refund Address */}
            <Flex ml="8px" alignItems="center" mt="18px" w="100%" mb="10px">
              <Text
                fontSize="15px"
                fontFamily={FONT_FAMILIES.NOSTROMO}
                color={colors.offWhite}
              >
                {isReversed ? "Bitcoin Refund Address" : "cbBTC Refund Address"}
              </Text>
              <ChakraTooltip.Root>
                <ChakraTooltip.Trigger asChild>
                  <Flex pl="5px" mt="-2px" cursor="pointer" userSelect="none">
                    <Flex mt="0px" mr="2px">
                      <InfoSVG width="12px" />
                    </Flex>
                  </Flex>
                </ChakraTooltip.Trigger>
                <Portal>
                  <ChakraTooltip.Positioner>
                    <ChakraTooltip.Content
                      fontFamily="Aux"
                      letterSpacing="-0.5px"
                      color={colors.offWhite}
                      bg="#121212"
                      fontSize="12px"
                    >
                      Paste an refund address in the case that a market maker is
                      unable to fill your order
                    </ChakraTooltip.Content>
                  </ChakraTooltip.Positioner>
                </Portal>
              </ChakraTooltip.Root>
            </Flex>
            <Flex
              mt="-4px"
              mb="10px"
              px="10px"
              bg={
                currentInputAsset?.style?.dark_bg_color ||
                "rgba(37, 82, 131, 0.66)"
              }
              border={`2px solid ${currentInputAsset?.style?.bg_color || "#255283"}`}
              w="100%"
              h="60px"
              borderRadius="16px"
            >
              <Flex direction="row" py="6px" px="8px">
                <Input
                  value={refundAddress}
                  onChange={(e) => setRefundAddress(e.target.value)}
                  fontFamily="Aux"
                  border="none"
                  bg="transparent"
                  outline="none"
                  mt="3.5px"
                  mr="15px"
                  ml="-4px"
                  p="0px"
                  w="485px"
                  letterSpacing="-5px"
                  color={colors.offWhite}
                  _active={{
                    border: "none",
                    boxShadow: "none",
                    outline: "none",
                  }}
                  _focus={{
                    border: "none",
                    boxShadow: "none",
                    outline: "none",
                  }}
                  _selected={{
                    border: "none",
                    boxShadow: "none",
                    outline: "none",
                  }}
                  fontSize="28px"
                  placeholder={
                    isReversed ? "bc1q5d7rjq7g6rd2d..." : "0x742d35cc6bf4532..."
                  }
                  _placeholder={{
                    color:
                      currentInputAsset?.style?.light_text_color || "#4A90E2",
                  }}
                  spellCheck={false}
                />

                {refundAddress.length > 0 && (
                  <Flex ml="-5px">
                    {isReversed ? (
                      <BitcoinAddressValidation
                        address={refundAddress}
                        validation={refundAddressValidation}
                      />
                    ) : (
                      // Ethereum address validation indicator - styled like BitcoinAddressValidation
                      <Flex
                        w="24px"
                        h="24px"
                        borderRadius="50%"
                        align="center"
                        justify="center"
                        bg={
                          refundAddressValidation.isValid
                            ? "#4CAF50"
                            : "#f44336"
                        }
                        alignSelf="center"
                      >
                        <svg
                          width="14"
                          height="14"
                          viewBox="0 0 24 24"
                          fill="white"
                        >
                          {refundAddressValidation.isValid ? (
                            <path d="M9 16.17L4.83 12l-1.42 1.41L9 19 21 7l-1.41-1.41z" />
                          ) : (
                            <path d="M19 6.41L17.59 5 12 10.59 6.41 5 5 6.41 10.59 12 5 17.59 6.41 19 12 13.41 17.59 19 19 17.59 13.41 12z" />
                          )}
                        </svg>
                      </Flex>
                    )}
                  </Flex>
                )}
              </Flex>
            </Flex>
          </Flex>

          {/* Recipient Address - Animated (appears second) */}
          <Flex
            direction="column"
            w="100%"
            mb="5px"
            opacity={hasStartedTyping ? 1 : 0}
            transform={
              hasStartedTyping ? "translateY(0px)" : "translateY(30px)"
            }
            transition="all 0.8s cubic-bezier(0.16, 1, 0.3, 1)"
            transitionDelay={hasStartedTyping ? "0.3s" : "0s"}
            pointerEvents={hasStartedTyping ? "auto" : "none"}
            overflow="hidden"
            maxHeight={hasStartedTyping ? "200px" : "0px"}
          >
            {/* Payout Recipient Address */}
            <Flex ml="8px" alignItems="center" mt="18px" w="100%" mb="10px">
              <Text
                fontSize="15px"
                fontFamily={FONT_FAMILIES.NOSTROMO}
                color={colors.offWhite}
              >
                {isReversed
                  ? "cbBTC Recipient Address"
                  : "Bitcoin Recipient Address"}
              </Text>
              <ChakraTooltip.Root>
                <ChakraTooltip.Trigger asChild>
                  <Flex pl="5px" mt="-2px" cursor="pointer" userSelect="none">
                    <Flex mt="0px" mr="2px">
                      <InfoSVG width="12px" />
                    </Flex>
                  </Flex>
                </ChakraTooltip.Trigger>
                <Portal>
                  <ChakraTooltip.Positioner>
                    <ChakraTooltip.Content
                      fontFamily="Aux"
                      letterSpacing="-0.5px"
                      color={colors.offWhite}
                      bg="#121212"
                      fontSize="12px"
                    >
                      {isReversed
                        ? "Enter your Ethereum address to receive cbBTC tokens."
                        : "Only P2WPKH, P2PKH, or P2SH Bitcoin addresses are supported."}
                    </ChakraTooltip.Content>
                  </ChakraTooltip.Positioner>
                </Portal>
              </ChakraTooltip.Root>
            </Flex>
            <Flex
              mt="-4px"
              mb="10px"
              px="10px"
              bg={
                currentOutputAsset?.style?.dark_bg_color ||
                "rgba(46, 29, 14, 0.66)"
              }
              border={`2px solid ${currentOutputAsset?.style?.bg_color || "#78491F"}`}
              w="100%"
              h="60px"
              borderRadius="16px"
            >
              <Flex direction="row" py="6px" px="8px">
                <Input
                  value={payoutAddress}
                  onChange={(e) => setPayoutAddress(e.target.value)}
                  fontFamily="Aux"
                  border="none"
                  bg="transparent"
                  outline="none"
                  mt="3.5px"
                  mr="15px"
                  ml="-4px"
                  p="0px"
                  w="485px"
                  letterSpacing="-5px"
                  color={colors.offWhite}
                  _active={{
                    border: "none",
                    boxShadow: "none",
                    outline: "none",
                  }}
                  _focus={{
                    border: "none",
                    boxShadow: "none",
                    outline: "none",
                  }}
                  _selected={{
                    border: "none",
                    boxShadow: "none",
                    outline: "none",
                  }}
                  fontSize="28px"
                  placeholder={
                    isReversed ? "0x742d35cc6bf4532..." : "bc1q5d7rjq7g6rd2d..."
                  }
                  _placeholder={{
                    color:
                      currentOutputAsset?.style?.light_text_color || "#856549",
                  }}
                  spellCheck={false}
                />

                {payoutAddress.length > 0 && (
                  <Flex ml="-5px">
                    {!isReversed ? (
                      <BitcoinAddressValidation
                        address={payoutAddress}
                        validation={addressValidation}
                      />
                    ) : (
                      // Ethereum address validation indicator - styled like BitcoinAddressValidation
                      <Flex
                        w="24px"
                        h="24px"
                        borderRadius="50%"
                        align="center"
                        justify="center"
                        bg={addressValidation.isValid ? "#4CAF50" : "#f44336"}
                        alignSelf="center"
                      >
                        <svg
                          width="14"
                          height="14"
                          viewBox="0 0 24 24"
                          fill="white"
                        >
                          {addressValidation.isValid ? (
                            <path d="M9 16.17L4.83 12l-1.42 1.41L9 19 21 7l-1.41-1.41z" />
                          ) : (
                            <path d="M19 6.41L17.59 5 12 10.59 6.41 5 5 6.41 10.59 12 5 17.59 6.41 19 12 13.41 17.59 19 19 17.59 13.41 12z" />
                          )}
                        </svg>
                      </Flex>
                    )}
                  </Flex>
                )}
              </Flex>
            </Flex>
          </Flex>
        </Flex>

        {/* Swap Button */}
        <Flex
          bg={
            canClickButton
              ? colors.purpleBackground
              : colors.purpleBackgroundDisabled
          }
          _hover={{
            bg:
              canClickButton && !isButtonLoading
                ? colors.purpleHover
                : undefined,
          }}
          w="100%"
          mt="8px"
          transition="0.2s"
          h="58px"
          onClick={isButtonLoading ? undefined : handleSwap}
          fontSize="18px"
          align="center"
          userSelect="none"
          cursor={
            canClickButton && !isButtonLoading ? "pointer" : "not-allowed"
          }
          borderRadius="16px"
          justify="center"
          border={canClickButton ? "3px solid #445BCB" : "3px solid #3242a8"}
        >
          {isButtonLoading && (
            <Spinner size="sm" color={colors.offWhite} mr="10px" />
          )}
          <Text
            color={canClickButton ? colors.offWhite : colors.darkerGray}
            fontFamily="Nostromo"
          >
            {isButtonLoading ? "Loading..." : "Swap"}
          </Text>
        </Flex>
      </Flex>
    </Flex>
  );
};<|MERGE_RESOLUTION|>--- conflicted
+++ resolved
@@ -32,12 +32,9 @@
 import { useStore } from "@/utils/store";
 import { toastInfo } from "@/utils/toast";
 import useWindowSize from "@/hooks/useWindowSize";
-<<<<<<< HEAD
 import { Asset } from "@/utils/types";
-=======
-import { TokenStyle, ValidAsset } from "@/utils/types";
+import { TokenStyle } from "@/utils/types";
 import { Hex } from "bitcoinjs-lib/src/types";
->>>>>>> 3e822b9e
 import { reownModal } from "@/utils/wallet";
 import { Address, parseUnits } from "viem";
 import { Quote } from "@/utils/backendTypes";
