--- conflicted
+++ resolved
@@ -70,24 +70,17 @@
     networkMismatch?: boolean;
     detectedNetwork?: string;
   }>({ isValid: false });
-<<<<<<< HEAD
-=======
-
->>>>>>> 60fff950
   const [lastEditedField, setLastEditedField] = useState<"input" | "output">(
     "input"
   );
   const [isReversed, setIsReversed] = useState(false);
   const [hasStartedTyping, setHasStartedTyping] = useState(false);
-<<<<<<< HEAD
   const [showRefundSection, setShowRefundSection] = useState(false);
   const [bitcoinDepositInfo, setBitcoinDepositInfo] = useState<{
     address: string;
     amount: number;
     uri: string;
   } | null>(null);
-=======
->>>>>>> 60fff950
 
   const [quote, setQuote] = useState<Quote | null>(null);
   const { swapResponse, setSwapResponse, setTransactionConfirmed } = useStore();
@@ -175,10 +168,7 @@
     // Keep input/output amounts when reversing
     setPayoutAddress("");
     setAddressValidation({ isValid: false });
-<<<<<<< HEAD
     setBitcoinDepositInfo(null); // Clear Bitcoin deposit info when switching directions
-=======
->>>>>>> 60fff950
     // Don't reset hasStartedTyping if we have amounts, so sections stay visible
     if (!rawInputAmount && !outputAmount) {
       setHasStartedTyping(false);
@@ -206,10 +196,7 @@
     setRawInputAmount("");
     setOutputAmount("");
     setPayoutAddress("");
-<<<<<<< HEAD
     setBitcoinDepositInfo(null);
-=======
->>>>>>> 60fff950
   }, []);
 
   // Validate payout address whenever it changes (Bitcoin or Ethereum based on swap direction)
@@ -234,7 +221,6 @@
     }
   }, [payoutAddress, btcAsset.currency.chain, isReversed]);
 
-<<<<<<< HEAD
   const sendRFQRequest = async (from_amount: bigint) => {
     try {
       const currentTime = new Date().getTime();
@@ -265,10 +251,6 @@
       const timeTaken = new Date().getTime() - currentTime;
 
       const quoteType = (quoteResponse as any)?.quote?.type;
-=======
-  // Exchange rate: 1 cbBTC = 0.999 BTC (0.1% fee)
-  const EXCHANGE_RATE = 1; // TODO: make this based on real RFQ quote rate
->>>>>>> 60fff950
 
       if (quoteType !== "success") {
         if (from_amount < 2500n) {
@@ -328,22 +310,14 @@
 
   const sendOTCRequest = async (
     quote: Quote,
-<<<<<<< HEAD
     user_destination_address: string,
     user_evm_account_address: string
-=======
-    user_destination_address: string
->>>>>>> 60fff950
   ) => {
     const currentTime = new Date().getTime();
     const swap = await otcClient.createSwap({
       quote,
       user_destination_address,
-<<<<<<< HEAD
       user_evm_account_address,
-=======
-      user_refund_address: "", // No longer using refund addresses
->>>>>>> 60fff950
     });
     const timeTaken = new Date().getTime() - currentTime;
 
@@ -530,11 +504,7 @@
       console.log("inputAmountInSatoshis", inputAmountInSatoshis);
       if (quote && inputAmountInSatoshis) {
         console.log("sending swap request");
-<<<<<<< HEAD
         await sendOTCRequest(quote, payoutAddress, userEvmAccountAddress!);
-=======
-        await sendOTCRequest(quote, payoutAddress);
->>>>>>> 60fff950
       }
     } catch (error) {
       console.error("handleSwap error caught:", error);
@@ -846,11 +816,7 @@
             </Flex>
           </Flex>
 
-<<<<<<< HEAD
           {/* Recipient Address - Animated (appears second) */}
-=======
-          {/* Recipient Address - Animated */}
->>>>>>> 60fff950
           <Flex
             direction="column"
             w="100%"
